{% extends "layout.html" %}
{% block title %}Issues{% endblock %}
{% block body %}
<<<<<<< HEAD
<div class="js-SearchIssue" data-username="{{ session.username }}">
  {% include "shared/nav.html" %}
=======
<div class="wc-SearchIssue js-SearchIssue" data-username="{{ session.username }}">
  {% include "nav/nav.html" %}
>>>>>>> 135a7bcd
  <main role="main" data-repo-path="{{config['ISSUES_REPO_URI']}}">

    <!-- <div class="wc-Loader js-loader"></div> -->

    <section class="grid">
      <div class="js-SearchIssue-filter">
        {% include "list-issue/search-issue-filter.html" %}
      </div>
    </section>

<!--     <section>
      {% include "list-issue/search-issue-search-form.html" %}
    </section> -->

    <section class="grid">
      <div class="grid-row sorting">
        <div class="grid-cell x2 js-SearchIssue-sorting">
          {% include "list-issue/issuelist-sorting.jst" %}
        </div>
        <div class="grid-cell x1 pagination">
          <div class="js-Pagination-controls">
            {% include "web_modules/pagination.html" %}
          </div>
        </div>
      </div>
      <div class="issues-list js-list-issue">
        {% include "list-issue/issuelist-issue.jst" %}
      </div>
      <div class="grid-row js-Pagination-controls">
        <div class="grid-cell x2">&nbsp;</div>
        <div class="grid-cell pagination x1">
          {% include "web_modules/pagination.html" %}
        </div>
      </div>
    </section>

  </main>
</div>

{% endblock %}
{% block extrascripts %}
{%- if config.PRODUCTION or config.STAGING -%}
<script src="{{ url_for('static', filename='js/issue-list.min.js')|bust_cache }}"></script>
{% else %}
<script src="{{ url_for('static', filename='js/lib/models/label-list.js') }}"></script>
<script src="{{ url_for('static', filename='js/lib/models/issue.js') }}"></script>
<script src="{{ url_for('static', filename='js/lib/mixins/pagination.js') }}"></script>
<script src="{{ url_for('static', filename='js/lib/issue-list.js') }}"></script>
{%- endif %}
{% endblock %}<|MERGE_RESOLUTION|>--- conflicted
+++ resolved
@@ -1,13 +1,8 @@
 {% extends "layout.html" %}
 {% block title %}Issues{% endblock %}
 {% block body %}
-<<<<<<< HEAD
 <div class="js-SearchIssue" data-username="{{ session.username }}">
-  {% include "shared/nav.html" %}
-=======
-<div class="wc-SearchIssue js-SearchIssue" data-username="{{ session.username }}">
   {% include "nav/nav.html" %}
->>>>>>> 135a7bcd
   <main role="main" data-repo-path="{{config['ISSUES_REPO_URI']}}">
 
     <!-- <div class="wc-Loader js-loader"></div> -->
