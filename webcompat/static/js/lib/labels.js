--- conflicted
+++ resolved
@@ -88,13 +88,10 @@
   template: _.template($('#label-editor-tmpl').html()),
   render: function() {
     this.$el.html(this.template(this.model.toJSON()));
-<<<<<<< HEAD
+    this.resizeEditorHeight();
     _.defer(_.bind(function() {
       this.$el.find('.label_editor__search').focus();
     }, this));
-=======
-    this.resizeEditorHeight();
->>>>>>> 95ad5e6a
     return this;
   },
   reRender: function(data) {
